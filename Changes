Revision history for TAP-SimpleOutput

<<<<<<< HEAD
{{$NEXT}}

0.007     2016-11-08 19:54:55 CST-0600
	* No changes from 0.006-TRIAL.

=======
>>>>>>> 7e74c7bf
0.006-TRIAL  2016-11-01 23:38:10 CDT-0500
	* Found and fixed a weird bug on Perls < 5.20

0.005-TRIAL  2016-11-01 17:05:59 CDT-0500
	* Add a couple utility functions to help with subtest tap generation.  The
	  location of these may change before the next non-trial/dev release.

0.004     2016-11-01 14:47:14 CDT-0500
	* Add tests for the "freeform" coderef
	* Add a counters_as_hashref(), to return a hashref of our counters

0.003     2015-05-05 21:58:29 PDT-0700
	* add changes_and_levelset()

0.002     2013-11-10 23:07:07 PST-0800
	* add $_add closure; $_todo is undocumented (?) so this one is for now as
	  well... but we need it for Test::Moose::More's tests and the recent
	  changes to Test::More.

0.001     2012-10-02 20:28:49 PST8PDT
	* initial release<|MERGE_RESOLUTION|>--- conflicted
+++ resolved
@@ -1,13 +1,8 @@
 Revision history for TAP-SimpleOutput
-
-<<<<<<< HEAD
-{{$NEXT}}
 
 0.007     2016-11-08 19:54:55 CST-0600
 	* No changes from 0.006-TRIAL.
 
-=======
->>>>>>> 7e74c7bf
 0.006-TRIAL  2016-11-01 23:38:10 CDT-0500
 	* Found and fixed a weird bug on Perls < 5.20
 
