--- conflicted
+++ resolved
@@ -1,13 +1,8 @@
 Revision history for TAP-SimpleOutput
-
-<<<<<<< HEAD
-{{$NEXT}}
 
 0.006-TRIAL  2016-11-01 23:38:10 CDT-0500
 	* Found and fixed a weird bug on Perls < 5.20
 
-=======
->>>>>>> 8983b3c2
 0.005-TRIAL  2016-11-01 17:05:59 CDT-0500
 	* Add a couple utility functions to help with subtest tap generation.  The
 	  location of these may change before the next non-trial/dev release.
