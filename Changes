Revision history for TAP-SimpleOutput

<<<<<<< HEAD
{{$NEXT}}

0.003     2015-05-05 21:58:29 PDT-0700
	* add changes_and_levelset()

=======
>>>>>>> cf88f82b
0.002     2013-11-10 23:07:07 PST-0800
	* add $_add closure; $_todo is undocumented (?) so this one is for now as
	  well... but we need it for Test::Moose::More's tests and the recent
	  changes to Test::More.

0.001     2012-10-02 20:28:49 PST8PDT
	* initial release<|MERGE_RESOLUTION|>--- conflicted
+++ resolved
@@ -1,13 +1,8 @@
 Revision history for TAP-SimpleOutput
-
-<<<<<<< HEAD
-{{$NEXT}}
 
 0.003     2015-05-05 21:58:29 PDT-0700
 	* add changes_and_levelset()
 
-=======
->>>>>>> cf88f82b
 0.002     2013-11-10 23:07:07 PST-0800
 	* add $_add closure; $_todo is undocumented (?) so this one is for now as
 	  well... but we need it for Test::Moose::More's tests and the recent
