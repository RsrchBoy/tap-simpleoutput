Revision history for TAP-SimpleOutput

<<<<<<< HEAD
{{$NEXT}}

0.008     2016-11-15 17:59:39 CST-0600
	* counters() now returns a hashref when called in scalar context.
	* counters() is exported by default.

=======
>>>>>>> d4050134
0.007     2016-11-08 19:54:55 CST-0600
	* No changes from 0.006-TRIAL.

0.006-TRIAL  2016-11-01 23:38:10 CDT-0500
	* Found and fixed a weird bug on Perls < 5.20

0.005-TRIAL  2016-11-01 17:05:59 CDT-0500
	* Add a couple utility functions to help with subtest tap generation.  The
	  location of these may change before the next non-trial/dev release.

0.004     2016-11-01 14:47:14 CDT-0500
	* Add tests for the "freeform" coderef
	* Add a counters_as_hashref(), to return a hashref of our counters

0.003     2015-05-05 21:58:29 PDT-0700
	* add changes_and_levelset()

0.002     2013-11-10 23:07:07 PST-0800
	* add $_add closure; $_todo is undocumented (?) so this one is for now as
	  well... but we need it for Test::Moose::More's tests and the recent
	  changes to Test::More.

0.001     2012-10-02 20:28:49 PST8PDT
	* initial release<|MERGE_RESOLUTION|>--- conflicted
+++ resolved
@@ -1,14 +1,9 @@
 Revision history for TAP-SimpleOutput
-
-<<<<<<< HEAD
-{{$NEXT}}
 
 0.008     2016-11-15 17:59:39 CST-0600
 	* counters() now returns a hashref when called in scalar context.
 	* counters() is exported by default.
 
-=======
->>>>>>> d4050134
 0.007     2016-11-08 19:54:55 CST-0600
 	* No changes from 0.006-TRIAL.
 
