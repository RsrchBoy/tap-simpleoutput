Revision history for TAP-SimpleOutput

<<<<<<< HEAD
{{$NEXT}}

0.004     2016-11-01 14:47:14 CDT-0500
	* Add tests for the "freeform" coderef
	* Add a counters_as_hashref(), to return a hashref of our counters

=======
>>>>>>> 67784a33
0.003     2015-05-05 21:58:29 PDT-0700
	* add changes_and_levelset()

0.002     2013-11-10 23:07:07 PST-0800
	* add $_add closure; $_todo is undocumented (?) so this one is for now as
	  well... but we need it for Test::Moose::More's tests and the recent
	  changes to Test::More.

0.001     2012-10-02 20:28:49 PST8PDT
	* initial release<|MERGE_RESOLUTION|>--- conflicted
+++ resolved
@@ -1,14 +1,9 @@
 Revision history for TAP-SimpleOutput
-
-<<<<<<< HEAD
-{{$NEXT}}
 
 0.004     2016-11-01 14:47:14 CDT-0500
 	* Add tests for the "freeform" coderef
 	* Add a counters_as_hashref(), to return a hashref of our counters
 
-=======
->>>>>>> 67784a33
 0.003     2015-05-05 21:58:29 PDT-0700
 	* add changes_and_levelset()
 
