Revision history for TAP-SimpleOutput

<<<<<<< HEAD
{{$NEXT}}

0.009     2017-02-14 09:21:19 CST-0600
	* Explicitly require Perl::Version: not doing so was causing explosions in
	  test suites that use the new subtest header bits.

=======
>>>>>>> 58ce08c3
0.008     2016-11-15 17:59:39 CST-0600
	* counters() now returns a hashref when called in scalar context.
	* counters() is exported by default.

0.007     2016-11-08 19:54:55 CST-0600
	* No changes from 0.006-TRIAL.

0.006-TRIAL  2016-11-01 23:38:10 CDT-0500
	* Found and fixed a weird bug on Perls < 5.20

0.005-TRIAL  2016-11-01 17:05:59 CDT-0500
	* Add a couple utility functions to help with subtest tap generation.  The
	  location of these may change before the next non-trial/dev release.

0.004     2016-11-01 14:47:14 CDT-0500
	* Add tests for the "freeform" coderef
	* Add a counters_as_hashref(), to return a hashref of our counters

0.003     2015-05-05 21:58:29 PDT-0700
	* add changes_and_levelset()

0.002     2013-11-10 23:07:07 PST-0800
	* add $_add closure; $_todo is undocumented (?) so this one is for now as
	  well... but we need it for Test::Moose::More's tests and the recent
	  changes to Test::More.

0.001     2012-10-02 20:28:49 PST8PDT
	* initial release<|MERGE_RESOLUTION|>--- conflicted
+++ resolved
@@ -1,14 +1,9 @@
 Revision history for TAP-SimpleOutput
-
-<<<<<<< HEAD
-{{$NEXT}}
 
 0.009     2017-02-14 09:21:19 CST-0600
 	* Explicitly require Perl::Version: not doing so was causing explosions in
 	  test suites that use the new subtest header bits.
 
-=======
->>>>>>> 58ce08c3
 0.008     2016-11-15 17:59:39 CST-0600
 	* counters() now returns a hashref when called in scalar context.
 	* counters() is exported by default.
